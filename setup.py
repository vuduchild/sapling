--- conflicted
+++ resolved
@@ -20,41 +20,23 @@
                                    ('install_lib', 'install_dir'))
         install_data.finalize_options(self)
 
-<<<<<<< HEAD
-setup(name='mercurial',
-      version='0.5b',
-      author='Matt Mackall',
-      author_email='mpm@selenic.com',
-      url='http://selenic.com/mercurial',
-      description='scalable distributed SCM',
-      license='GNU GPL',
-      packages=['mercurial'],
-      ext_modules=[Extension('mercurial.mpatch', ['mercurial/mpatch.c']),
-                   Extension('mercurial.bdiff', ['mercurial/bdiff.c'])],
-      data_files=[('mercurial/templates',
-                   ['templates/map'] +
-                   glob.glob('templates/map-*') +
-                   glob.glob('templates/*.tmpl'))], 
-      cmdclass = { 'install_data' : install_package_data },
-      scripts=['hg', 'hgmerge'])
-=======
 try:
     mercurial.version.remember_version(version)
     setup(name='mercurial',
-        version=mercurial.version.get_version(),
-        author='Matt Mackall',
-        author_email='mpm@selenic.com',
-        url='http://selenic.com/mercurial',
-        description='scalable distributed SCM',
-        license='GNU GPL',
-        packages=['mercurial'],
-        ext_modules=[Extension('mercurial.mpatch', ['mercurial/mpatch.c'])],
-        data_files=[('mercurial/templates',
-                    ['templates/map'] +
-                    glob.glob('templates/map-*') +
-                    glob.glob('templates/*.tmpl'))], 
-        cmdclass = { 'install_data' : install_package_data },
-        scripts=['hg', 'hgmerge'])
+          version=mercurial.version.get_version(),
+          author='Matt Mackall',
+          author_email='mpm@selenic.com',
+          url='http://selenic.com/mercurial',
+          description='scalable distributed SCM',
+          license='GNU GPL',
+          packages=['mercurial'],
+          ext_modules=[Extension('mercurial.mpatch', ['mercurial/mpatch.c']),
+                       Extension('mercurial.bdiff', ['mercurial/bdiff.c'])],
+          data_files=[('mercurial/templates',
+                       ['templates/map'] +
+                       glob.glob('templates/map-*') +
+                       glob.glob('templates/*.tmpl'))], 
+          cmdclass = { 'install_data' : install_package_data },
+          scripts=['hg', 'hgmerge'])
 finally:
-    mercurial.version.forget_version()
->>>>>>> 80cfc46a
+    mercurial.version.forget_version()