--- conflicted
+++ resolved
@@ -94,30 +94,13 @@
                 self.series.append(s)
 
     def save_dirty(self):
-<<<<<<< HEAD
-        if self.applied_dirty:
-            if len(self.applied) > 0:
-                nl = "\n"
-            else:
-                nl = ""
-            f = self.opener(self.status_path, "w")
-            f.write("\n".join([str(x) for x in self.applied]) + nl)
-        if self.series_dirty:
-            if len(self.full_series) > 0:
-                nl = "\n"
-            else:
-                nl = ""
-            f = self.opener(self.series_path, "w")
-            f.write("\n".join(self.full_series) + nl)
-=======
         def write_list(items, path):
             fp = self.opener(path, 'w')
             for i in items:
                 print >> fp, i
             fp.close()
-        if self.applied_dirty: write_list(self.applied, self.status_path)
+        if self.applied_dirty: write_list(map(str, self.applied), self.status_path)
         if self.series_dirty: write_list(self.full_series, self.series_path)
->>>>>>> 25f77c8e
 
     def readheaders(self, patch):
         def eatdiff(lines):
@@ -446,13 +429,8 @@
         if n == None:
             raise util.Abort(_("repo commit failed"))
         self.full_series[insert:insert] = [patch]
-<<<<<<< HEAD
         self.applied.append(StatusEntry(revlog.hex(n), patch))
-        self.read_series(self.full_series)
-=======
-        self.applied.append(revlog.hex(n) + ":" + patch)
         self.parse_series()
->>>>>>> 25f77c8e
         self.series_dirty = 1
         self.applied_dirty = 1
         p = self.opener(patch, "w")
