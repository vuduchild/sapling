# churn.py - create a graph showing who changed the most lines
#
# Copyright 2006 Josef "Jeff" Sipek <jeffpc@josefsipek.net>
#
# This software may be used and distributed according to the terms
# of the GNU General Public License, incorporated herein by reference.
#
#
# Aliases map file format is simple one alias per line in the following
# format:
#
# <alias email> <actual email>

from mercurial.demandload import *
from mercurial.i18n import gettext as _
demandload(globals(), 'time sys signal os')
demandload(globals(), 'mercurial:hg,mdiff,fancyopts,commands,ui,util,templater')

def __gather(ui, repo, node1, node2):
    def dirtywork(f, mmap1, mmap2):
        lines = 0

        to = mmap1 and repo.file(f).read(mmap1[f]) or None
        tn = mmap2 and repo.file(f).read(mmap2[f]) or None

        diff = mdiff.unidiff(to, "", tn, "", f).split("\n")

        for line in diff:
            if not line:
                continue # skip EOF
            if line.startswith(" "):
                continue # context line
            if line.startswith("--- ") or line.startswith("+++ "):
                continue # begining of diff
            if line.startswith("@@ "):
                continue # info line

            # changed lines
            lines += 1

        return lines

    ##

    lines = 0

    changes = repo.changes(node1, node2, None, util.always)

    modified, added, removed, deleted, unknown = changes

    who = repo.changelog.read(node2)[1]
    who = templater.email(who) # get the email of the person

    mmap1 = repo.manifest.read(repo.changelog.read(node1)[0])
    mmap2 = repo.manifest.read(repo.changelog.read(node2)[0])
    for f in modified:
        lines += dirtywork(f, mmap1, mmap2)

    for f in added:
        lines += dirtywork(f, None, mmap2)
        
    for f in removed:
        lines += dirtywork(f, mmap1, None)

    for f in deleted:
        lines += dirtywork(f, mmap1, mmap2)

    for f in unknown:
        lines += dirtywork(f, mmap1, mmap2)

    return (who, lines)

def gather_stats(ui, repo, amap, revs=None):
    stats = {}
    
    cl    = repo.changelog

<<<<<<< HEAD
    if not revs:
        revs = range(1, cl.count())

    for rev in revs:
=======
    for rev in range(0,cl.count()):
>>>>>>> 89f03b18
        node2    = cl.node(rev)
        node1    = cl.parents(node2)[0]

        who, lines = __gather(ui, repo, node1, node2)

        # remap the owner if possible
        if amap.has_key(who):
            ui.note("using '%s' alias for '%s'\n" % (amap[who], who))
            who = amap[who]

        if not stats.has_key(who):
            stats[who] = 0
        stats[who] += lines

        ui.note("rev %d: %d lines by %s\n" % (rev, lines, who))

    return stats

def churn(ui, repo, **opts):
    "Graphs the number of lines changed"
    
    def pad(s, l):
        if len(s) < l:
            return s + " " * (l-len(s))
        return s[0:l]

    def graph(n, maximum, width, char):
        n = int(n * width / float(maximum))
        
        return char * (n)

    def get_aliases(f):
        aliases = {}

        for l in f.readlines():
            l = l.strip()
            alias, actual = l.split(" ")
            aliases[alias] = actual

        return aliases
    
    amap = {}
    aliases = opts.get('aliases')
    if aliases:
        try:
            f = open(aliases,"r")
        except OSError, e:
            print "Error: " + e
            return

        amap = get_aliases(f)
        f.close()

    revs = [int(r) for r in commands.revrange(ui, repo, opts['rev'])]
    revs.sort()
    stats = gather_stats(ui, repo, amap, revs)

    # make a list of tuples (name, lines) and sort it in descending order
    ordered = stats.items()
    ordered.sort(cmp=lambda x, y: cmp(y[1], x[1]))

    maximum = ordered[0][1]

    ui.note("Assuming 80 character terminal\n")
    width = 80 - 1

    for i in ordered:
        person = i[0]
        lines = i[1]
        print "%s %6d %s" % (pad(person, 20), lines,
                graph(lines, maximum, width - 20 - 1 - 6 - 2 - 2, '*'))

cmdtable = {
    "churn":
    (churn,
     [('r', 'rev', [], _('limit statistics to the specified revisions')),
      ('', 'aliases', '', _('file with email aliases'))],
    'hg churn [-r revision range] [-a file]'),
}<|MERGE_RESOLUTION|>--- conflicted
+++ resolved
@@ -75,14 +75,10 @@
     
     cl    = repo.changelog
 
-<<<<<<< HEAD
     if not revs:
-        revs = range(1, cl.count())
+        revs = range(0, cl.count())
 
     for rev in revs:
-=======
-    for rev in range(0,cl.count()):
->>>>>>> 89f03b18
         node2    = cl.node(rev)
         node1    = cl.parents(node2)[0]
 
