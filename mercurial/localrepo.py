# localrepo.py - read/write repository class for mercurial
#
# Copyright 2005-2007 Matt Mackall <mpm@selenic.com>
#
# This software may be used and distributed according to the terms
# of the GNU General Public License, incorporated herein by reference.

from node import *
from i18n import _
import repo, changegroup
import changelog, dirstate, filelog, manifest, context, weakref
import re, lock, transaction, tempfile, stat, errno, ui
import os, revlog, time, util, extensions, hook

class localrepository(repo.repository):
    capabilities = ('lookup', 'changegroupsubset')
    supported = ('revlogv1', 'store')

    def __init__(self, parentui, path=None, create=0):
        repo.repository.__init__(self)
        self.path = path
        self.root = os.path.realpath(path)
        self.path = os.path.join(self.root, ".hg")
        self.origroot = path
        self.opener = util.opener(self.path)
        self.wopener = util.opener(self.root)

        if not os.path.isdir(self.path):
            if create:
                if not os.path.exists(path):
                    os.mkdir(path)
                os.mkdir(self.path)
                requirements = ["revlogv1"]
                if parentui.configbool('format', 'usestore', True):
                    os.mkdir(os.path.join(self.path, "store"))
                    requirements.append("store")
                    # create an invalid changelog
                    self.opener("00changelog.i", "a").write(
                        '\0\0\0\2' # represents revlogv2
                        ' dummy changelog to prevent using the old repo layout'
                    )
                reqfile = self.opener("requires", "w")
                for r in requirements:
                    reqfile.write("%s\n" % r)
                reqfile.close()
            else:
                raise repo.RepoError(_("repository %s not found") % path)
        elif create:
            raise repo.RepoError(_("repository %s already exists") % path)
        else:
            # find requirements
            try:
                requirements = self.opener("requires").read().splitlines()
            except IOError, inst:
                if inst.errno != errno.ENOENT:
                    raise
                requirements = []
        # check them
        for r in requirements:
            if r not in self.supported:
                raise repo.RepoError(_("requirement '%s' not supported") % r)

        # setup store
        if "store" in requirements:
            self.encodefn = util.encodefilename
            self.decodefn = util.decodefilename
            self.spath = os.path.join(self.path, "store")
        else:
            self.encodefn = lambda x: x
            self.decodefn = lambda x: x
            self.spath = self.path
        self.sopener = util.encodedopener(util.opener(self.spath),
                                          self.encodefn)

        self.ui = ui.ui(parentui=parentui)
        try:
            self.ui.readconfig(self.join("hgrc"), self.root)
            extensions.loadall(self.ui)
        except IOError:
            pass

        self.tagscache = None
        self.branchcache = None
        self.nodetagscache = None
        self.filterpats = {}
        self._transref = self._lockref = self._wlockref = None

    def __getattr__(self, name):
        if name == 'changelog':
            self.changelog = changelog.changelog(self.sopener)
            self.sopener.defversion = self.changelog.version
            return self.changelog
        if name == 'manifest':
            self.changelog
            self.manifest = manifest.manifest(self.sopener)
            return self.manifest
        if name == 'dirstate':
            self.dirstate = dirstate.dirstate(self.opener, self.ui, self.root)
            return self.dirstate
        else:
            raise AttributeError, name

    def url(self):
        return 'file:' + self.root

    def hook(self, name, throw=False, **args):
        return hook.hook(self.ui, self, name, throw, **args)

    tag_disallowed = ':\r\n'

    def _tag(self, name, node, message, local, user, date, parent=None,
             extra={}):
        use_dirstate = parent is None

        for c in self.tag_disallowed:
            if c in name:
                raise util.Abort(_('%r cannot be used in a tag name') % c)

        self.hook('pretag', throw=True, node=hex(node), tag=name, local=local)

        def writetag(fp, name, munge, prevtags):
            if prevtags and prevtags[-1] != '\n':
                fp.write('\n')
            fp.write('%s %s\n' % (hex(node), munge and munge(name) or name))
            fp.close()
            self.hook('tag', node=hex(node), tag=name, local=local)

        prevtags = ''
        if local:
            try:
                fp = self.opener('localtags', 'r+')
            except IOError, err:
                fp = self.opener('localtags', 'a')
            else:
                prevtags = fp.read()

            # local tags are stored in the current charset
            writetag(fp, name, None, prevtags)
            return

        if use_dirstate:
            try:
                fp = self.wfile('.hgtags', 'rb+')
            except IOError, err:
                fp = self.wfile('.hgtags', 'ab')
            else:
                prevtags = fp.read()
        else:
            try:
                prevtags = self.filectx('.hgtags', parent).data()
            except revlog.LookupError:
                pass
            fp = self.wfile('.hgtags', 'wb')
            if prevtags:
                fp.write(prevtags)

        # committed tags are stored in UTF-8
        writetag(fp, name, util.fromlocal, prevtags)

        if use_dirstate and '.hgtags' not in self.dirstate:
            self.add(['.hgtags'])

        tagnode = self.commit(['.hgtags'], message, user, date, p1=parent,
                              extra=extra)

        self.hook('tag', node=hex(node), tag=name, local=local)

        return tagnode

    def tag(self, name, node, message, local, user, date):
        '''tag a revision with a symbolic name.

        if local is True, the tag is stored in a per-repository file.
        otherwise, it is stored in the .hgtags file, and a new
        changeset is committed with the change.

        keyword arguments:

        local: whether to store tag in non-version-controlled file
        (default False)

        message: commit message to use if committing

        user: name of user to use if committing

        date: date tuple to use if committing'''

        for x in self.status()[:5]:
            if '.hgtags' in x:
                raise util.Abort(_('working copy of .hgtags is changed '
                                   '(please commit .hgtags manually)'))


        self._tag(name, node, message, local, user, date)

    def tags(self):
        '''return a mapping of tag to node'''
        if self.tagscache:
            return self.tagscache

        globaltags = {}

        def readtags(lines, fn):
            filetags = {}
            count = 0

            def warn(msg):
                self.ui.warn(_("%s, line %s: %s\n") % (fn, count, msg))

            for l in lines:
                count += 1
                if not l:
                    continue
                s = l.split(" ", 1)
                if len(s) != 2:
                    warn(_("cannot parse entry"))
                    continue
                node, key = s
                key = util.tolocal(key.strip()) # stored in UTF-8
                try:
                    bin_n = bin(node)
                except TypeError:
                    warn(_("node '%s' is not well formed") % node)
                    continue
                if bin_n not in self.changelog.nodemap:
                    warn(_("tag '%s' refers to unknown node") % key)
                    continue

                h = []
                if key in filetags:
                    n, h = filetags[key]
                    h.append(n)
                filetags[key] = (bin_n, h)

            for k, nh in filetags.items():
                if k not in globaltags:
                    globaltags[k] = nh
                    continue
                # we prefer the global tag if:
                #  it supercedes us OR
                #  mutual supercedes and it has a higher rank
                # otherwise we win because we're tip-most
                an, ah = nh
                bn, bh = globaltags[k]
                if (bn != an and an in bh and
                    (bn not in ah or len(bh) > len(ah))):
                    an = bn
                ah.extend([n for n in bh if n not in ah])
                globaltags[k] = an, ah

        # read the tags file from each head, ending with the tip
        f = None
        for rev, node, fnode in self._hgtagsnodes():
            f = (f and f.filectx(fnode) or
                 self.filectx('.hgtags', fileid=fnode))
            readtags(f.data().splitlines(), f)

        try:
            data = util.fromlocal(self.opener("localtags").read())
            # localtags are stored in the local character set
            # while the internal tag table is stored in UTF-8
            readtags(data.splitlines(), "localtags")
        except IOError:
            pass

        self.tagscache = {}
        for k,nh in globaltags.items():
            n = nh[0]
            if n != nullid:
                self.tagscache[k] = n
        self.tagscache['tip'] = self.changelog.tip()

        return self.tagscache

    def _hgtagsnodes(self):
        heads = self.heads()
        heads.reverse()
        last = {}
        ret = []
        for node in heads:
            c = self.changectx(node)
            rev = c.rev()
            try:
                fnode = c.filenode('.hgtags')
            except revlog.LookupError:
                continue
            ret.append((rev, node, fnode))
            if fnode in last:
                ret[last[fnode]] = None
            last[fnode] = len(ret) - 1
        return [item for item in ret if item]

    def tagslist(self):
        '''return a list of tags ordered by revision'''
        l = []
        for t, n in self.tags().items():
            try:
                r = self.changelog.rev(n)
            except:
                r = -2 # sort to the beginning of the list if unknown
            l.append((r, t, n))
        l.sort()
        return [(t, n) for r, t, n in l]

    def nodetags(self, node):
        '''return the tags associated with a node'''
        if not self.nodetagscache:
            self.nodetagscache = {}
            for t, n in self.tags().items():
                self.nodetagscache.setdefault(n, []).append(t)
        return self.nodetagscache.get(node, [])

    def _branchtags(self):
        partial, last, lrev = self._readbranchcache()

        tiprev = self.changelog.count() - 1
        if lrev != tiprev:
            self._updatebranchcache(partial, lrev+1, tiprev+1)
            self._writebranchcache(partial, self.changelog.tip(), tiprev)

        return partial

    def branchtags(self):
        if self.branchcache is not None:
            return self.branchcache

        self.branchcache = {} # avoid recursion in changectx
        partial = self._branchtags()

        # the branch cache is stored on disk as UTF-8, but in the local
        # charset internally
        for k, v in partial.items():
            self.branchcache[util.tolocal(k)] = v
        return self.branchcache

    def _readbranchcache(self):
        partial = {}
        try:
            f = self.opener("branch.cache")
            lines = f.read().split('\n')
            f.close()
        except (IOError, OSError):
            return {}, nullid, nullrev

        try:
            last, lrev = lines.pop(0).split(" ", 1)
            last, lrev = bin(last), int(lrev)
            if not (lrev < self.changelog.count() and
                    self.changelog.node(lrev) == last): # sanity check
                # invalidate the cache
                raise ValueError('Invalid branch cache: unknown tip')
            for l in lines:
                if not l: continue
                node, label = l.split(" ", 1)
                partial[label.strip()] = bin(node)
        except (KeyboardInterrupt, util.SignalInterrupt):
            raise
        except Exception, inst:
            if self.ui.debugflag:
                self.ui.warn(str(inst), '\n')
            partial, last, lrev = {}, nullid, nullrev
        return partial, last, lrev

    def _writebranchcache(self, branches, tip, tiprev):
        try:
            f = self.opener("branch.cache", "w", atomictemp=True)
            f.write("%s %s\n" % (hex(tip), tiprev))
            for label, node in branches.iteritems():
                f.write("%s %s\n" % (hex(node), label))
            f.rename()
        except (IOError, OSError):
            pass

    def _updatebranchcache(self, partial, start, end):
        for r in xrange(start, end):
            c = self.changectx(r)
            b = c.branch()
            partial[b] = c.node()

    def lookup(self, key):
        if key == '.':
            key, second = self.dirstate.parents()
            if key == nullid:
                raise repo.RepoError(_("no revision checked out"))
            if second != nullid:
                self.ui.warn(_("warning: working directory has two parents, "
                               "tag '.' uses the first\n"))
        elif key == 'null':
            return nullid
        n = self.changelog._match(key)
        if n:
            return n
        if key in self.tags():
            return self.tags()[key]
        if key in self.branchtags():
            return self.branchtags()[key]
        n = self.changelog._partialmatch(key)
        if n:
            return n
        try:
            if len(key) == 20:
                key = hex(key)
        except:
            pass
        raise repo.RepoError(_("unknown revision '%s'") % key)

    def dev(self):
        return os.lstat(self.path).st_dev

    def local(self):
        return True

    def join(self, f):
        return os.path.join(self.path, f)

    def sjoin(self, f):
        f = self.encodefn(f)
        return os.path.join(self.spath, f)

    def wjoin(self, f):
        return os.path.join(self.root, f)

    def file(self, f):
        if f[0] == '/':
            f = f[1:]
        return filelog.filelog(self.sopener, f)

    def changectx(self, changeid=None):
        return context.changectx(self, changeid)

    def workingctx(self):
        return context.workingctx(self)

    def parents(self, changeid=None):
        '''
        get list of changectxs for parents of changeid or working directory
        '''
        if changeid is None:
            pl = self.dirstate.parents()
        else:
            n = self.changelog.lookup(changeid)
            pl = self.changelog.parents(n)
        if pl[1] == nullid:
            return [self.changectx(pl[0])]
        return [self.changectx(pl[0]), self.changectx(pl[1])]

    def filectx(self, path, changeid=None, fileid=None):
        """changeid can be a changeset revision, node, or tag.
           fileid can be a file revision or node."""
        return context.filectx(self, path, changeid, fileid)

    def getcwd(self):
        return self.dirstate.getcwd()

    def pathto(self, f, cwd=None):
        return self.dirstate.pathto(f, cwd)

    def wfile(self, f, mode='r'):
        return self.wopener(f, mode)

    def _link(self, f):
        return os.path.islink(self.wjoin(f))

    def _filter(self, filter, filename, data):
        if filter not in self.filterpats:
            l = []
            for pat, cmd in self.ui.configitems(filter):
                mf = util.matcher(self.root, "", [pat], [], [])[1]
                l.append((mf, cmd))
            self.filterpats[filter] = l

        for mf, cmd in self.filterpats[filter]:
            if mf(filename):
                self.ui.debug(_("filtering %s through %s\n") % (filename, cmd))
                data = util.filter(data, cmd)
                break

        return data

    def wread(self, filename):
        if self._link(filename):
            data = os.readlink(self.wjoin(filename))
        else:
            data = self.wopener(filename, 'r').read()
        return self._filter("encode", filename, data)

    def wwrite(self, filename, data, flags):
        data = self._filter("decode", filename, data)
        if "l" in flags:
            self.wopener.symlink(data, filename)
        else:
            try:
                if self._link(filename):
                    os.unlink(self.wjoin(filename))
            except OSError:
                pass
            self.wopener(filename, 'w').write(data)
            util.set_exec(self.wjoin(filename), "x" in flags)

    def wwritedata(self, filename, data):
        return self._filter("decode", filename, data)

    def transaction(self):
        if self._transref and self._transref():
            return self._transref().nest()

        # save dirstate for rollback
        try:
            ds = self.opener("dirstate").read()
        except IOError:
            ds = ""
        self.opener("journal.dirstate", "w").write(ds)

        renames = [(self.sjoin("journal"), self.sjoin("undo")),
                   (self.join("journal.dirstate"), self.join("undo.dirstate"))]
        tr = transaction.transaction(self.ui.warn, self.sopener,
                                       self.sjoin("journal"),
                                       aftertrans(renames))
        self._transref = weakref.ref(tr)
        return tr

    def recover(self):
        l = self.lock()
        try:
            if os.path.exists(self.sjoin("journal")):
                self.ui.status(_("rolling back interrupted transaction\n"))
                transaction.rollback(self.sopener, self.sjoin("journal"))
                self.invalidate()
                return True
            else:
                self.ui.warn(_("no interrupted transaction available\n"))
                return False
        finally:
            del l

    def rollback(self):
        wlock = lock = None
        try:
            wlock = self.wlock()
            lock = self.lock()
            if os.path.exists(self.sjoin("undo")):
                self.ui.status(_("rolling back last transaction\n"))
                transaction.rollback(self.sopener, self.sjoin("undo"))
                util.rename(self.join("undo.dirstate"), self.join("dirstate"))
                self.invalidate()
                self.dirstate.invalidate()
            else:
                self.ui.warn(_("no rollback information available\n"))
        finally:
            del lock, wlock

    def invalidate(self):
        for a in "changelog manifest".split():
            if hasattr(self, a):
                self.__delattr__(a)
        self.tagscache = None
        self.nodetagscache = None

    def _lock(self, lockname, wait, releasefn, acquirefn, desc):
        try:
            l = lock.lock(lockname, 0, releasefn, desc=desc)
        except lock.LockHeld, inst:
            if not wait:
                raise
            self.ui.warn(_("waiting for lock on %s held by %r\n") %
                         (desc, inst.locker))
            # default to 600 seconds timeout
            l = lock.lock(lockname, int(self.ui.config("ui", "timeout", "600")),
                          releasefn, desc=desc)
        if acquirefn:
            acquirefn()
        return l

    def lock(self, wait=True):
        if self._lockref and self._lockref():
            return self._lockref()

        l = self._lock(self.sjoin("lock"), wait, None, self.invalidate,
                       _('repository %s') % self.origroot)
        self._lockref = weakref.ref(l)
        return l

    def wlock(self, wait=True):
        if self._wlockref and self._wlockref():
            return self._wlockref()

        l = self._lock(self.join("wlock"), wait, self.dirstate.write,
                       self.dirstate.invalidate, _('working directory of %s') %
                       self.origroot)
        self._wlockref = weakref.ref(l)
        return l

    def filecommit(self, fn, manifest1, manifest2, linkrev, tr, changelist):
        """
        commit an individual file as part of a larger transaction
        """

        t = self.wread(fn)
        fl = self.file(fn)
        fp1 = manifest1.get(fn, nullid)
        fp2 = manifest2.get(fn, nullid)

        meta = {}
        cp = self.dirstate.copied(fn)
        if cp:
            # Mark the new revision of this file as a copy of another
            # file.  This copy data will effectively act as a parent
            # of this new revision.  If this is a merge, the first
            # parent will be the nullid (meaning "look up the copy data")
            # and the second one will be the other parent.  For example:
            #
            # 0 --- 1 --- 3   rev1 changes file foo
            #   \       /     rev2 renames foo to bar and changes it
            #    \- 2 -/      rev3 should have bar with all changes and
            #                      should record that bar descends from
            #                      bar in rev2 and foo in rev1
            #
            # this allows this merge to succeed:
            #
            # 0 --- 1 --- 3   rev4 reverts the content change from rev2
            #   \       /     merging rev3 and rev4 should use bar@rev2
            #    \- 2 --- 4        as the merge base
            #
            meta["copy"] = cp
            if not manifest2: # not a branch merge
                meta["copyrev"] = hex(manifest1.get(cp, nullid))
                fp2 = nullid
            elif fp2 != nullid: # copied on remote side
                meta["copyrev"] = hex(manifest1.get(cp, nullid))
            elif fp1 != nullid: # copied on local side, reversed
                meta["copyrev"] = hex(manifest2.get(cp))
                fp2 = fp1
            elif cp in manifest2: # directory rename on local side
                meta["copyrev"] = hex(manifest2[cp])
            else: # directory rename on remote side
                meta["copyrev"] = hex(manifest1.get(cp, nullid))
            self.ui.debug(_(" %s: copy %s:%s\n") %
                          (fn, cp, meta["copyrev"]))
            fp1 = nullid
        elif fp2 != nullid:
            # is one parent an ancestor of the other?
            fpa = fl.ancestor(fp1, fp2)
            if fpa == fp1:
                fp1, fp2 = fp2, nullid
            elif fpa == fp2:
                fp2 = nullid

        # is the file unmodified from the parent? report existing entry
        if fp2 == nullid and not fl.cmp(fp1, t) and not meta:
            return fp1

        changelist.append(fn)
        return fl.add(t, meta, tr, linkrev, fp1, fp2)

    def rawcommit(self, files, text, user, date, p1=None, p2=None, extra={}):
        if p1 is None:
            p1, p2 = self.dirstate.parents()
        return self.commit(files=files, text=text, user=user, date=date,
                           p1=p1, p2=p2, extra=extra, empty_ok=True)

    def commit(self, files=None, text="", user=None, date=None,
               match=util.always, force=False, force_editor=False,
               p1=None, p2=None, extra={}, empty_ok=False):
        wlock = lock = tr = None
        try:
            commit = []
            remove = []
            changed = []
            use_dirstate = (p1 is None) # not rawcommit
            extra = extra.copy()

            if use_dirstate:
                if files:
                    for f in files:
                        s = self.dirstate[f]
                        if s in 'nma':
                            commit.append(f)
                        elif s == 'r':
                            remove.append(f)
                        else:
                            self.ui.warn(_("%s not tracked!\n") % f)
                else:
                    changes = self.status(match=match)[:5]
                    modified, added, removed, deleted, unknown = changes
                    commit = modified + added
                    remove = removed
            else:
                commit = files

            if use_dirstate:
                p1, p2 = self.dirstate.parents()
                update_dirstate = True
            else:
                p1, p2 = p1, p2 or nullid
                update_dirstate = (self.dirstate.parents()[0] == p1)

            c1 = self.changelog.read(p1)
            c2 = self.changelog.read(p2)
            m1 = self.manifest.read(c1[0]).copy()
            m2 = self.manifest.read(c2[0])

            if use_dirstate:
                branchname = self.workingctx().branch()
                try:
                    branchname = branchname.decode('UTF-8').encode('UTF-8')
                except UnicodeDecodeError:
                    raise util.Abort(_('branch name not in UTF-8!'))
            else:
                branchname = ""

            if use_dirstate:
                oldname = c1[5].get("branch") # stored in UTF-8
                if (not commit and not remove and not force and p2 == nullid
                    and branchname == oldname):
                    self.ui.status(_("nothing changed\n"))
                    return None

            xp1 = hex(p1)
            if p2 == nullid: xp2 = ''
            else: xp2 = hex(p2)

            self.hook("precommit", throw=True, parent1=xp1, parent2=xp2)

            wlock = self.wlock()
            lock = self.lock()
            tr = self.transaction()
            trp = weakref.proxy(tr)

            # check in files
            new = {}
            linkrev = self.changelog.count()
            commit.sort()
            is_exec = util.execfunc(self.root, m1.execf)
            is_link = util.linkfunc(self.root, m1.linkf)
            for f in commit:
                self.ui.note(f + "\n")
                try:
                    new[f] = self.filecommit(f, m1, m2, linkrev, trp, changed)
                    new_exec = is_exec(f)
                    new_link = is_link(f)
                    if not changed or changed[-1] != f:
                        # mention the file in the changelog if some
                        # flag changed, even if there was no content
                        # change.
                        old_exec = m1.execf(f)
                        old_link = m1.linkf(f)
                        if old_exec != new_exec or old_link != new_link:
                            changed.append(f)
                    m1.set(f, new_exec, new_link)
                except (OSError, IOError):
                    if use_dirstate:
                        self.ui.warn(_("trouble committing %s!\n") % f)
                        raise
                    else:
                        remove.append(f)

            # update manifest
            m1.update(new)
            remove.sort()
            removed = []

            for f in remove:
                if f in m1:
                    del m1[f]
                    removed.append(f)
                elif f in m2:
                    removed.append(f)
            mn = self.manifest.add(m1, trp, linkrev, c1[0], c2[0],
                                   (new, removed))

            # add changeset
            new = new.keys()
            new.sort()

            user = user or self.ui.username()
            if (not empty_ok and not text) or force_editor:
                edittext = []
                if text:
                    edittext.append(text)
                edittext.append("")
                edittext.append("HG: user: %s" % user)
                if p2 != nullid:
                    edittext.append("HG: branch merge")
                if branchname:
                    edittext.append("HG: branch %s" % util.tolocal(branchname))
                edittext.extend(["HG: changed %s" % f for f in changed])
                edittext.extend(["HG: removed %s" % f for f in removed])
                if not changed and not remove:
                    edittext.append("HG: no files changed")
                edittext.append("")
                # run editor in the repository root
                olddir = os.getcwd()
                os.chdir(self.root)
                text = self.ui.edit("\n".join(edittext), user)
                os.chdir(olddir)

<<<<<<< HEAD
=======
        # check in files
        new = {}
        linkrev = self.changelog.count()
        commit.sort()
        is_exec = util.execfunc(self.root, m1.execf)
        is_link = util.linkfunc(self.root, m1.linkf)
        for f in commit:
            self.ui.note(f + "\n")
            try:
                new[f] = self.filecommit(f, m1, m2, linkrev, tr, changed)
                new_exec = is_exec(f)
                new_link = is_link(f)
                if (not changed or changed[-1] != f) and m2.get(f) != new[f]:
                    # mention the file in the changelog if some flag changed,
                    # even if there was no content change.
                    old_exec = m1.execf(f)
                    old_link = m1.linkf(f)
                    if old_exec != new_exec or old_link != new_link:
                        changed.append(f)
                m1.set(f, new_exec, new_link)
            except (OSError, IOError):
                if use_dirstate:
                    self.ui.warn(_("trouble committing %s!\n") % f)
                    raise
                else:
                    remove.append(f)

        # update manifest
        m1.update(new)
        remove.sort()
        removed = []

        for f in remove:
            if f in m1:
                del m1[f]
                removed.append(f)
            elif f in m2:
                removed.append(f)
        mn = self.manifest.add(m1, tr, linkrev, c1[0], c2[0], (new, removed))

        # add changeset
        new = new.keys()
        new.sort()

        user = user or self.ui.username()
        if not text or force_editor:
            edittext = []
            if text:
                edittext.append(text)
            edittext.append("")
            edittext.append("HG: user: %s" % user)
            if p2 != nullid:
                edittext.append("HG: branch merge")
>>>>>>> 4bb4d974
            if branchname:
                extra["branch"] = branchname

            if use_dirstate:
                lines = [line.rstrip() for line in text.rstrip().splitlines()]
                while lines and not lines[0]:
                    del lines[0]
                if not lines:
                    return None
                text = '\n'.join(lines)

            n = self.changelog.add(mn, changed + removed, text, trp, p1, p2,
                                   user, date, extra)
            self.hook('pretxncommit', throw=True, node=hex(n), parent1=xp1,
                      parent2=xp2)
            tr.close()

            if self.branchcache and "branch" in extra:
                self.branchcache[util.tolocal(extra["branch"])] = n

            if use_dirstate or update_dirstate:
                self.dirstate.setparents(n)
                if use_dirstate:
                    for f in new:
                        self.dirstate.normal(f)
                    for f in removed:
                        self.dirstate.forget(f)

            self.hook("commit", node=hex(n), parent1=xp1, parent2=xp2)
            return n
        finally:
            del tr, lock, wlock

    def walk(self, node=None, files=[], match=util.always, badmatch=None):
        '''
        walk recursively through the directory tree or a given
        changeset, finding all files matched by the match
        function

        results are yielded in a tuple (src, filename), where src
        is one of:
        'f' the file was found in the directory tree
        'm' the file was only in the dirstate and not in the tree
        'b' file was not found and matched badmatch
        '''

        if node:
            fdict = dict.fromkeys(files)
            # for dirstate.walk, files=['.'] means "walk the whole tree".
            # follow that here, too
            fdict.pop('.', None)
            mdict = self.manifest.read(self.changelog.read(node)[0])
            mfiles = mdict.keys()
            mfiles.sort()
            for fn in mfiles:
                for ffn in fdict:
                    # match if the file is the exact name or a directory
                    if ffn == fn or fn.startswith("%s/" % ffn):
                        del fdict[ffn]
                        break
                if match(fn):
                    yield 'm', fn
            ffiles = fdict.keys()
            ffiles.sort()
            for fn in ffiles:
                if badmatch and badmatch(fn):
                    if match(fn):
                        yield 'b', fn
                else:
                    self.ui.warn(_('%s: No such file in rev %s\n')
                                 % (self.pathto(fn), short(node)))
        else:
            for src, fn in self.dirstate.walk(files, match, badmatch=badmatch):
                yield src, fn

    def status(self, node1=None, node2=None, files=[], match=util.always,
               list_ignored=False, list_clean=False):
        """return status of files between two nodes or node and working directory

        If node1 is None, use the first dirstate parent instead.
        If node2 is None, compare node1 with working directory.
        """

        def fcmp(fn, getnode):
            t1 = self.wread(fn)
            return self.file(fn).cmp(getnode(fn), t1)

        def mfmatches(node):
            change = self.changelog.read(node)
            mf = self.manifest.read(change[0]).copy()
            for fn in mf.keys():
                if not match(fn):
                    del mf[fn]
            return mf

        modified, added, removed, deleted, unknown = [], [], [], [], []
        ignored, clean = [], []

        compareworking = False
        if not node1 or (not node2 and node1 == self.dirstate.parents()[0]):
            compareworking = True

        if not compareworking:
            # read the manifest from node1 before the manifest from node2,
            # so that we'll hit the manifest cache if we're going through
            # all the revisions in parent->child order.
            mf1 = mfmatches(node1)

        # are we comparing the working directory?
        if not node2:
            (lookup, modified, added, removed, deleted, unknown,
             ignored, clean) = self.dirstate.status(files, match,
                                                    list_ignored, list_clean)

            # are we comparing working dir against its parent?
            if compareworking:
                if lookup:
                    fixup = []
                    # do a full compare of any files that might have changed
                    ctx = self.changectx()
                    for f in lookup:
                        if f not in ctx or ctx[f].cmp(self.wread(f)):
                            modified.append(f)
                        else:
                            fixup.append(f)
                            if list_clean:
                                clean.append(f)

                    # update dirstate for files that are actually clean
                    if fixup:
                        wlock = None
                        try:
                            try:
                                wlock = self.wlock(False)
                            except lock.LockException:
                                pass
                            if wlock:
                                for f in fixup:
                                    self.dirstate.normal(f)
                        finally:
                            del wlock
            else:
                # we are comparing working dir against non-parent
                # generate a pseudo-manifest for the working dir
                # XXX: create it in dirstate.py ?
                mf2 = mfmatches(self.dirstate.parents()[0])
                is_exec = util.execfunc(self.root, mf2.execf)
                is_link = util.linkfunc(self.root, mf2.linkf)
                for f in lookup + modified + added:
                    mf2[f] = ""
                    mf2.set(f, is_exec(f), is_link(f))
                for f in removed:
                    if f in mf2:
                        del mf2[f]

        else:
            # we are comparing two revisions
            mf2 = mfmatches(node2)

        if not compareworking:
            # flush lists from dirstate before comparing manifests
            modified, added, clean = [], [], []

            # make sure to sort the files so we talk to the disk in a
            # reasonable order
            mf2keys = mf2.keys()
            mf2keys.sort()
            getnode = lambda fn: mf1.get(fn, nullid)
            for fn in mf2keys:
                if mf1.has_key(fn):
                    if (mf1.flags(fn) != mf2.flags(fn) or
                        (mf1[fn] != mf2[fn] and
                         (mf2[fn] != "" or fcmp(fn, getnode)))):
                        modified.append(fn)
                    elif list_clean:
                        clean.append(fn)
                    del mf1[fn]
                else:
                    added.append(fn)

            removed = mf1.keys()

        # sort and return results:
        for l in modified, added, removed, deleted, unknown, ignored, clean:
            l.sort()
        return (modified, added, removed, deleted, unknown, ignored, clean)

    def add(self, list):
        wlock = self.wlock()
        try:
            for f in list:
                p = self.wjoin(f)
                try:
                    st = os.lstat(p)
                except:
                    self.ui.warn(_("%s does not exist!\n") % f)
                    continue
                if st.st_size > 10000000:
                    self.ui.warn(_("%s: files over 10MB may cause memory and"
                                   " performance problems\n"
                                   "(use 'hg revert %s' to unadd the file)\n")
                                   % (f, f))
                if not (stat.S_ISREG(st.st_mode) or stat.S_ISLNK(st.st_mode)):
                    self.ui.warn(_("%s not added: only files and symlinks "
                                   "supported currently\n") % f)
                elif self.dirstate[f] in 'amn':
                    self.ui.warn(_("%s already tracked!\n") % f)
                elif self.dirstate[f] == 'r':
                    self.dirstate.normallookup(f)
                else:
                    self.dirstate.add(f)
        finally:
            del wlock

    def forget(self, list):
        wlock = self.wlock()
        try:
            for f in list:
                if self.dirstate[f] != 'a':
                    self.ui.warn(_("%s not added!\n") % f)
                else:
                    self.dirstate.forget(f)
        finally:
            del wlock

    def remove(self, list, unlink=False):
        wlock = None
        try:
            if unlink:
                for f in list:
                    try:
                        util.unlink(self.wjoin(f))
                    except OSError, inst:
                        if inst.errno != errno.ENOENT:
                            raise
            wlock = self.wlock()
            for f in list:
                if unlink and os.path.exists(self.wjoin(f)):
                    self.ui.warn(_("%s still exists!\n") % f)
                elif self.dirstate[f] == 'a':
                    self.dirstate.forget(f)
                elif f not in self.dirstate:
                    self.ui.warn(_("%s not tracked!\n") % f)
                else:
                    self.dirstate.remove(f)
        finally:
            del wlock

    def undelete(self, list):
        wlock = None
        try:
            p = self.dirstate.parents()[0]
            mn = self.changelog.read(p)[0]
            m = self.manifest.read(mn)
            wlock = self.wlock()
            for f in list:
                if self.dirstate[f] != 'r':
                    self.ui.warn("%s not removed!\n" % f)
                else:
                    t = self.file(f).read(m[f])
                    self.wwrite(f, t, m.flags(f))
                    self.dirstate.normal(f)
        finally:
            del wlock

    def copy(self, source, dest):
        wlock = None
        try:
            p = self.wjoin(dest)
            if not (os.path.exists(p) or os.path.islink(p)):
                self.ui.warn(_("%s does not exist!\n") % dest)
            elif not (os.path.isfile(p) or os.path.islink(p)):
                self.ui.warn(_("copy failed: %s is not a file or a "
                               "symbolic link\n") % dest)
            else:
                wlock = self.wlock()
                if dest not in self.dirstate:
                    self.dirstate.add(dest)
                self.dirstate.copy(source, dest)
        finally:
            del wlock

    def heads(self, start=None):
        heads = self.changelog.heads(start)
        # sort the output in rev descending order
        heads = [(-self.changelog.rev(h), h) for h in heads]
        heads.sort()
        return [n for (r, n) in heads]

    def branchheads(self, branch, start=None):
        branches = self.branchtags()
        if branch not in branches:
            return []
        # The basic algorithm is this:
        #
        # Start from the branch tip since there are no later revisions that can
        # possibly be in this branch, and the tip is a guaranteed head.
        #
        # Remember the tip's parents as the first ancestors, since these by
        # definition are not heads.
        #
        # Step backwards from the brach tip through all the revisions. We are
        # guaranteed by the rules of Mercurial that we will now be visiting the
        # nodes in reverse topological order (children before parents).
        #
        # If a revision is one of the ancestors of a head then we can toss it
        # out of the ancestors set (we've already found it and won't be
        # visiting it again) and put its parents in the ancestors set.
        #
        # Otherwise, if a revision is in the branch it's another head, since it
        # wasn't in the ancestor list of an existing head.  So add it to the
        # head list, and add its parents to the ancestor list.
        #
        # If it is not in the branch ignore it.
        #
        # Once we have a list of heads, use nodesbetween to filter out all the
        # heads that cannot be reached from startrev.  There may be a more
        # efficient way to do this as part of the previous algorithm.

        set = util.set
        heads = [self.changelog.rev(branches[branch])]
        # Don't care if ancestors contains nullrev or not.
        ancestors = set(self.changelog.parentrevs(heads[0]))
        for rev in xrange(heads[0] - 1, nullrev, -1):
            if rev in ancestors:
                ancestors.update(self.changelog.parentrevs(rev))
                ancestors.remove(rev)
            elif self.changectx(rev).branch() == branch:
                heads.append(rev)
                ancestors.update(self.changelog.parentrevs(rev))
        heads = [self.changelog.node(rev) for rev in heads]
        if start is not None:
            heads = self.changelog.nodesbetween([start], heads)[2]
        return heads

    def branches(self, nodes):
        if not nodes:
            nodes = [self.changelog.tip()]
        b = []
        for n in nodes:
            t = n
            while 1:
                p = self.changelog.parents(n)
                if p[1] != nullid or p[0] == nullid:
                    b.append((t, n, p[0], p[1]))
                    break
                n = p[0]
        return b

    def between(self, pairs):
        r = []

        for top, bottom in pairs:
            n, l, i = top, [], 0
            f = 1

            while n != bottom:
                p = self.changelog.parents(n)[0]
                if i == f:
                    l.append(n)
                    f = f * 2
                n = p
                i += 1

            r.append(l)

        return r

    def findincoming(self, remote, base=None, heads=None, force=False):
        """Return list of roots of the subsets of missing nodes from remote

        If base dict is specified, assume that these nodes and their parents
        exist on the remote side and that no child of a node of base exists
        in both remote and self.
        Furthermore base will be updated to include the nodes that exists
        in self and remote but no children exists in self and remote.
        If a list of heads is specified, return only nodes which are heads
        or ancestors of these heads.

        All the ancestors of base are in self and in remote.
        All the descendants of the list returned are missing in self.
        (and so we know that the rest of the nodes are missing in remote, see
        outgoing)
        """
        m = self.changelog.nodemap
        search = []
        fetch = {}
        seen = {}
        seenbranch = {}
        if base == None:
            base = {}

        if not heads:
            heads = remote.heads()

        if self.changelog.tip() == nullid:
            base[nullid] = 1
            if heads != [nullid]:
                return [nullid]
            return []

        # assume we're closer to the tip than the root
        # and start by examining the heads
        self.ui.status(_("searching for changes\n"))

        unknown = []
        for h in heads:
            if h not in m:
                unknown.append(h)
            else:
                base[h] = 1

        if not unknown:
            return []

        req = dict.fromkeys(unknown)
        reqcnt = 0

        # search through remote branches
        # a 'branch' here is a linear segment of history, with four parts:
        # head, root, first parent, second parent
        # (a branch always has two parents (or none) by definition)
        unknown = remote.branches(unknown)
        while unknown:
            r = []
            while unknown:
                n = unknown.pop(0)
                if n[0] in seen:
                    continue

                self.ui.debug(_("examining %s:%s\n")
                              % (short(n[0]), short(n[1])))
                if n[0] == nullid: # found the end of the branch
                    pass
                elif n in seenbranch:
                    self.ui.debug(_("branch already found\n"))
                    continue
                elif n[1] and n[1] in m: # do we know the base?
                    self.ui.debug(_("found incomplete branch %s:%s\n")
                                  % (short(n[0]), short(n[1])))
                    search.append(n) # schedule branch range for scanning
                    seenbranch[n] = 1
                else:
                    if n[1] not in seen and n[1] not in fetch:
                        if n[2] in m and n[3] in m:
                            self.ui.debug(_("found new changeset %s\n") %
                                          short(n[1]))
                            fetch[n[1]] = 1 # earliest unknown
                        for p in n[2:4]:
                            if p in m:
                                base[p] = 1 # latest known

                    for p in n[2:4]:
                        if p not in req and p not in m:
                            r.append(p)
                            req[p] = 1
                seen[n[0]] = 1

            if r:
                reqcnt += 1
                self.ui.debug(_("request %d: %s\n") %
                            (reqcnt, " ".join(map(short, r))))
                for p in xrange(0, len(r), 10):
                    for b in remote.branches(r[p:p+10]):
                        self.ui.debug(_("received %s:%s\n") %
                                      (short(b[0]), short(b[1])))
                        unknown.append(b)

        # do binary search on the branches we found
        while search:
            n = search.pop(0)
            reqcnt += 1
            l = remote.between([(n[0], n[1])])[0]
            l.append(n[1])
            p = n[0]
            f = 1
            for i in l:
                self.ui.debug(_("narrowing %d:%d %s\n") % (f, len(l), short(i)))
                if i in m:
                    if f <= 2:
                        self.ui.debug(_("found new branch changeset %s\n") %
                                          short(p))
                        fetch[p] = 1
                        base[i] = 1
                    else:
                        self.ui.debug(_("narrowed branch search to %s:%s\n")
                                      % (short(p), short(i)))
                        search.append((p, i))
                    break
                p, f = i, f * 2

        # sanity check our fetch list
        for f in fetch.keys():
            if f in m:
                raise repo.RepoError(_("already have changeset ") + short(f[:4]))

        if base.keys() == [nullid]:
            if force:
                self.ui.warn(_("warning: repository is unrelated\n"))
            else:
                raise util.Abort(_("repository is unrelated"))

        self.ui.debug(_("found new changesets starting at ") +
                     " ".join([short(f) for f in fetch]) + "\n")

        self.ui.debug(_("%d total queries\n") % reqcnt)

        return fetch.keys()

    def findoutgoing(self, remote, base=None, heads=None, force=False):
        """Return list of nodes that are roots of subsets not in remote

        If base dict is specified, assume that these nodes and their parents
        exist on the remote side.
        If a list of heads is specified, return only nodes which are heads
        or ancestors of these heads, and return a second element which
        contains all remote heads which get new children.
        """
        if base == None:
            base = {}
            self.findincoming(remote, base, heads, force=force)

        self.ui.debug(_("common changesets up to ")
                      + " ".join(map(short, base.keys())) + "\n")

        remain = dict.fromkeys(self.changelog.nodemap)

        # prune everything remote has from the tree
        del remain[nullid]
        remove = base.keys()
        while remove:
            n = remove.pop(0)
            if n in remain:
                del remain[n]
                for p in self.changelog.parents(n):
                    remove.append(p)

        # find every node whose parents have been pruned
        subset = []
        # find every remote head that will get new children
        updated_heads = {}
        for n in remain:
            p1, p2 = self.changelog.parents(n)
            if p1 not in remain and p2 not in remain:
                subset.append(n)
            if heads:
                if p1 in heads:
                    updated_heads[p1] = True
                if p2 in heads:
                    updated_heads[p2] = True

        # this is the set of all roots we have to push
        if heads:
            return subset, updated_heads.keys()
        else:
            return subset

    def pull(self, remote, heads=None, force=False):
        lock = self.lock()
        try:
            fetch = self.findincoming(remote, heads=heads, force=force)
            if fetch == [nullid]:
                self.ui.status(_("requesting all changes\n"))

            if not fetch:
                self.ui.status(_("no changes found\n"))
                return 0

            if heads is None:
                cg = remote.changegroup(fetch, 'pull')
            else:
                if 'changegroupsubset' not in remote.capabilities:
                    raise util.Abort(_("Partial pull cannot be done because other repository doesn't support changegroupsubset."))
                cg = remote.changegroupsubset(fetch, heads, 'pull')
            return self.addchangegroup(cg, 'pull', remote.url())
        finally:
            del lock

    def push(self, remote, force=False, revs=None):
        # there are two ways to push to remote repo:
        #
        # addchangegroup assumes local user can lock remote
        # repo (local filesystem, old ssh servers).
        #
        # unbundle assumes local user cannot lock remote repo (new ssh
        # servers, http servers).

        if remote.capable('unbundle'):
            return self.push_unbundle(remote, force, revs)
        return self.push_addchangegroup(remote, force, revs)

    def prepush(self, remote, force, revs):
        base = {}
        remote_heads = remote.heads()
        inc = self.findincoming(remote, base, remote_heads, force=force)

        update, updated_heads = self.findoutgoing(remote, base, remote_heads)
        if revs is not None:
            msng_cl, bases, heads = self.changelog.nodesbetween(update, revs)
        else:
            bases, heads = update, self.changelog.heads()

        if not bases:
            self.ui.status(_("no changes found\n"))
            return None, 1
        elif not force:
            # check if we're creating new remote heads
            # to be a remote head after push, node must be either
            # - unknown locally
            # - a local outgoing head descended from update
            # - a remote head that's known locally and not
            #   ancestral to an outgoing head

            warn = 0

            if remote_heads == [nullid]:
                warn = 0
            elif not revs and len(heads) > len(remote_heads):
                warn = 1
            else:
                newheads = list(heads)
                for r in remote_heads:
                    if r in self.changelog.nodemap:
                        desc = self.changelog.heads(r, heads)
                        l = [h for h in heads if h in desc]
                        if not l:
                            newheads.append(r)
                    else:
                        newheads.append(r)
                if len(newheads) > len(remote_heads):
                    warn = 1

            if warn:
                self.ui.warn(_("abort: push creates new remote branches!\n"))
                self.ui.status(_("(did you forget to merge?"
                                 " use push -f to force)\n"))
                return None, 1
            elif inc:
                self.ui.warn(_("note: unsynced remote changes!\n"))


        if revs is None:
            cg = self.changegroup(update, 'push')
        else:
            cg = self.changegroupsubset(update, revs, 'push')
        return cg, remote_heads

    def push_addchangegroup(self, remote, force, revs):
        lock = remote.lock()
        try:
            ret = self.prepush(remote, force, revs)
            if ret[0] is not None:
                cg, remote_heads = ret
                return remote.addchangegroup(cg, 'push', self.url())
            return ret[1]
        finally:
            del lock

    def push_unbundle(self, remote, force, revs):
        # local repo finds heads on server, finds out what revs it
        # must push.  once revs transferred, if server finds it has
        # different heads (someone else won commit/push race), server
        # aborts.

        ret = self.prepush(remote, force, revs)
        if ret[0] is not None:
            cg, remote_heads = ret
            if force: remote_heads = ['force']
            return remote.unbundle(cg, remote_heads, 'push')
        return ret[1]

    def changegroupinfo(self, nodes):
        self.ui.note(_("%d changesets found\n") % len(nodes))
        if self.ui.debugflag:
            self.ui.debug(_("List of changesets:\n"))
            for node in nodes:
                self.ui.debug("%s\n" % hex(node))

    def changegroupsubset(self, bases, heads, source):
        """This function generates a changegroup consisting of all the nodes
        that are descendents of any of the bases, and ancestors of any of
        the heads.

        It is fairly complex as determining which filenodes and which
        manifest nodes need to be included for the changeset to be complete
        is non-trivial.

        Another wrinkle is doing the reverse, figuring out which changeset in
        the changegroup a particular filenode or manifestnode belongs to."""

        self.hook('preoutgoing', throw=True, source=source)

        # Set up some initial variables
        # Make it easy to refer to self.changelog
        cl = self.changelog
        # msng is short for missing - compute the list of changesets in this
        # changegroup.
        msng_cl_lst, bases, heads = cl.nodesbetween(bases, heads)
        self.changegroupinfo(msng_cl_lst)
        # Some bases may turn out to be superfluous, and some heads may be
        # too.  nodesbetween will return the minimal set of bases and heads
        # necessary to re-create the changegroup.

        # Known heads are the list of heads that it is assumed the recipient
        # of this changegroup will know about.
        knownheads = {}
        # We assume that all parents of bases are known heads.
        for n in bases:
            for p in cl.parents(n):
                if p != nullid:
                    knownheads[p] = 1
        knownheads = knownheads.keys()
        if knownheads:
            # Now that we know what heads are known, we can compute which
            # changesets are known.  The recipient must know about all
            # changesets required to reach the known heads from the null
            # changeset.
            has_cl_set, junk, junk = cl.nodesbetween(None, knownheads)
            junk = None
            # Transform the list into an ersatz set.
            has_cl_set = dict.fromkeys(has_cl_set)
        else:
            # If there were no known heads, the recipient cannot be assumed to
            # know about any changesets.
            has_cl_set = {}

        # Make it easy to refer to self.manifest
        mnfst = self.manifest
        # We don't know which manifests are missing yet
        msng_mnfst_set = {}
        # Nor do we know which filenodes are missing.
        msng_filenode_set = {}

        junk = mnfst.index[mnfst.count() - 1] # Get around a bug in lazyindex
        junk = None

        # A changeset always belongs to itself, so the changenode lookup
        # function for a changenode is identity.
        def identity(x):
            return x

        # A function generating function.  Sets up an environment for the
        # inner function.
        def cmp_by_rev_func(revlog):
            # Compare two nodes by their revision number in the environment's
            # revision history.  Since the revision number both represents the
            # most efficient order to read the nodes in, and represents a
            # topological sorting of the nodes, this function is often useful.
            def cmp_by_rev(a, b):
                return cmp(revlog.rev(a), revlog.rev(b))
            return cmp_by_rev

        # If we determine that a particular file or manifest node must be a
        # node that the recipient of the changegroup will already have, we can
        # also assume the recipient will have all the parents.  This function
        # prunes them from the set of missing nodes.
        def prune_parents(revlog, hasset, msngset):
            haslst = hasset.keys()
            haslst.sort(cmp_by_rev_func(revlog))
            for node in haslst:
                parentlst = [p for p in revlog.parents(node) if p != nullid]
                while parentlst:
                    n = parentlst.pop()
                    if n not in hasset:
                        hasset[n] = 1
                        p = [p for p in revlog.parents(n) if p != nullid]
                        parentlst.extend(p)
            for n in hasset:
                msngset.pop(n, None)

        # This is a function generating function used to set up an environment
        # for the inner function to execute in.
        def manifest_and_file_collector(changedfileset):
            # This is an information gathering function that gathers
            # information from each changeset node that goes out as part of
            # the changegroup.  The information gathered is a list of which
            # manifest nodes are potentially required (the recipient may
            # already have them) and total list of all files which were
            # changed in any changeset in the changegroup.
            #
            # We also remember the first changenode we saw any manifest
            # referenced by so we can later determine which changenode 'owns'
            # the manifest.
            def collect_manifests_and_files(clnode):
                c = cl.read(clnode)
                for f in c[3]:
                    # This is to make sure we only have one instance of each
                    # filename string for each filename.
                    changedfileset.setdefault(f, f)
                msng_mnfst_set.setdefault(c[0], clnode)
            return collect_manifests_and_files

        # Figure out which manifest nodes (of the ones we think might be part
        # of the changegroup) the recipient must know about and remove them
        # from the changegroup.
        def prune_manifests():
            has_mnfst_set = {}
            for n in msng_mnfst_set:
                # If a 'missing' manifest thinks it belongs to a changenode
                # the recipient is assumed to have, obviously the recipient
                # must have that manifest.
                linknode = cl.node(mnfst.linkrev(n))
                if linknode in has_cl_set:
                    has_mnfst_set[n] = 1
            prune_parents(mnfst, has_mnfst_set, msng_mnfst_set)

        # Use the information collected in collect_manifests_and_files to say
        # which changenode any manifestnode belongs to.
        def lookup_manifest_link(mnfstnode):
            return msng_mnfst_set[mnfstnode]

        # A function generating function that sets up the initial environment
        # the inner function.
        def filenode_collector(changedfiles):
            next_rev = [0]
            # This gathers information from each manifestnode included in the
            # changegroup about which filenodes the manifest node references
            # so we can include those in the changegroup too.
            #
            # It also remembers which changenode each filenode belongs to.  It
            # does this by assuming the a filenode belongs to the changenode
            # the first manifest that references it belongs to.
            def collect_msng_filenodes(mnfstnode):
                r = mnfst.rev(mnfstnode)
                if r == next_rev[0]:
                    # If the last rev we looked at was the one just previous,
                    # we only need to see a diff.
                    deltamf = mnfst.readdelta(mnfstnode)
                    # For each line in the delta
                    for f, fnode in deltamf.items():
                        f = changedfiles.get(f, None)
                        # And if the file is in the list of files we care
                        # about.
                        if f is not None:
                            # Get the changenode this manifest belongs to
                            clnode = msng_mnfst_set[mnfstnode]
                            # Create the set of filenodes for the file if
                            # there isn't one already.
                            ndset = msng_filenode_set.setdefault(f, {})
                            # And set the filenode's changelog node to the
                            # manifest's if it hasn't been set already.
                            ndset.setdefault(fnode, clnode)
                else:
                    # Otherwise we need a full manifest.
                    m = mnfst.read(mnfstnode)
                    # For every file in we care about.
                    for f in changedfiles:
                        fnode = m.get(f, None)
                        # If it's in the manifest
                        if fnode is not None:
                            # See comments above.
                            clnode = msng_mnfst_set[mnfstnode]
                            ndset = msng_filenode_set.setdefault(f, {})
                            ndset.setdefault(fnode, clnode)
                # Remember the revision we hope to see next.
                next_rev[0] = r + 1
            return collect_msng_filenodes

        # We have a list of filenodes we think we need for a file, lets remove
        # all those we now the recipient must have.
        def prune_filenodes(f, filerevlog):
            msngset = msng_filenode_set[f]
            hasset = {}
            # If a 'missing' filenode thinks it belongs to a changenode we
            # assume the recipient must have, then the recipient must have
            # that filenode.
            for n in msngset:
                clnode = cl.node(filerevlog.linkrev(n))
                if clnode in has_cl_set:
                    hasset[n] = 1
            prune_parents(filerevlog, hasset, msngset)

        # A function generator function that sets up the a context for the
        # inner function.
        def lookup_filenode_link_func(fname):
            msngset = msng_filenode_set[fname]
            # Lookup the changenode the filenode belongs to.
            def lookup_filenode_link(fnode):
                return msngset[fnode]
            return lookup_filenode_link

        # Now that we have all theses utility functions to help out and
        # logically divide up the task, generate the group.
        def gengroup():
            # The set of changed files starts empty.
            changedfiles = {}
            # Create a changenode group generator that will call our functions
            # back to lookup the owning changenode and collect information.
            group = cl.group(msng_cl_lst, identity,
                             manifest_and_file_collector(changedfiles))
            for chnk in group:
                yield chnk

            # The list of manifests has been collected by the generator
            # calling our functions back.
            prune_manifests()
            msng_mnfst_lst = msng_mnfst_set.keys()
            # Sort the manifestnodes by revision number.
            msng_mnfst_lst.sort(cmp_by_rev_func(mnfst))
            # Create a generator for the manifestnodes that calls our lookup
            # and data collection functions back.
            group = mnfst.group(msng_mnfst_lst, lookup_manifest_link,
                                filenode_collector(changedfiles))
            for chnk in group:
                yield chnk

            # These are no longer needed, dereference and toss the memory for
            # them.
            msng_mnfst_lst = None
            msng_mnfst_set.clear()

            changedfiles = changedfiles.keys()
            changedfiles.sort()
            # Go through all our files in order sorted by name.
            for fname in changedfiles:
                filerevlog = self.file(fname)
                # Toss out the filenodes that the recipient isn't really
                # missing.
                if msng_filenode_set.has_key(fname):
                    prune_filenodes(fname, filerevlog)
                    msng_filenode_lst = msng_filenode_set[fname].keys()
                else:
                    msng_filenode_lst = []
                # If any filenodes are left, generate the group for them,
                # otherwise don't bother.
                if len(msng_filenode_lst) > 0:
                    yield changegroup.genchunk(fname)
                    # Sort the filenodes by their revision #
                    msng_filenode_lst.sort(cmp_by_rev_func(filerevlog))
                    # Create a group generator and only pass in a changenode
                    # lookup function as we need to collect no information
                    # from filenodes.
                    group = filerevlog.group(msng_filenode_lst,
                                             lookup_filenode_link_func(fname))
                    for chnk in group:
                        yield chnk
                if msng_filenode_set.has_key(fname):
                    # Don't need this anymore, toss it to free memory.
                    del msng_filenode_set[fname]
            # Signal that no more groups are left.
            yield changegroup.closechunk()

            if msng_cl_lst:
                self.hook('outgoing', node=hex(msng_cl_lst[0]), source=source)

        return util.chunkbuffer(gengroup())

    def changegroup(self, basenodes, source):
        """Generate a changegroup of all nodes that we have that a recipient
        doesn't.

        This is much easier than the previous function as we can assume that
        the recipient has any changenode we aren't sending them."""

        self.hook('preoutgoing', throw=True, source=source)

        cl = self.changelog
        nodes = cl.nodesbetween(basenodes, None)[0]
        revset = dict.fromkeys([cl.rev(n) for n in nodes])
        self.changegroupinfo(nodes)

        def identity(x):
            return x

        def gennodelst(revlog):
            for r in xrange(0, revlog.count()):
                n = revlog.node(r)
                if revlog.linkrev(n) in revset:
                    yield n

        def changed_file_collector(changedfileset):
            def collect_changed_files(clnode):
                c = cl.read(clnode)
                for fname in c[3]:
                    changedfileset[fname] = 1
            return collect_changed_files

        def lookuprevlink_func(revlog):
            def lookuprevlink(n):
                return cl.node(revlog.linkrev(n))
            return lookuprevlink

        def gengroup():
            # construct a list of all changed files
            changedfiles = {}

            for chnk in cl.group(nodes, identity,
                                 changed_file_collector(changedfiles)):
                yield chnk
            changedfiles = changedfiles.keys()
            changedfiles.sort()

            mnfst = self.manifest
            nodeiter = gennodelst(mnfst)
            for chnk in mnfst.group(nodeiter, lookuprevlink_func(mnfst)):
                yield chnk

            for fname in changedfiles:
                filerevlog = self.file(fname)
                nodeiter = gennodelst(filerevlog)
                nodeiter = list(nodeiter)
                if nodeiter:
                    yield changegroup.genchunk(fname)
                    lookup = lookuprevlink_func(filerevlog)
                    for chnk in filerevlog.group(nodeiter, lookup):
                        yield chnk

            yield changegroup.closechunk()

            if nodes:
                self.hook('outgoing', node=hex(nodes[0]), source=source)

        return util.chunkbuffer(gengroup())

    def addchangegroup(self, source, srctype, url):
        """add changegroup to repo.

        return values:
        - nothing changed or no source: 0
        - more heads than before: 1+added heads (2..n)
        - less heads than before: -1-removed heads (-2..-n)
        - number of heads stays the same: 1
        """
        def csmap(x):
            self.ui.debug(_("add changeset %s\n") % short(x))
            return cl.count()

        def revmap(x):
            return cl.rev(x)

        if not source:
            return 0

        self.hook('prechangegroup', throw=True, source=srctype, url=url)

        changesets = files = revisions = 0

        # write changelog data to temp files so concurrent readers will not see
        # inconsistent view
        cl = self.changelog
        cl.delayupdate()
        oldheads = len(cl.heads())

        tr = self.transaction()
        try:
            trp = weakref.proxy(tr)
            # pull off the changeset group
            self.ui.status(_("adding changesets\n"))
            cor = cl.count() - 1
            chunkiter = changegroup.chunkiter(source)
            if cl.addgroup(chunkiter, csmap, trp, 1) is None:
                raise util.Abort(_("received changelog group is empty"))
            cnr = cl.count() - 1
            changesets = cnr - cor

            # pull off the manifest group
            self.ui.status(_("adding manifests\n"))
            chunkiter = changegroup.chunkiter(source)
            # no need to check for empty manifest group here:
            # if the result of the merge of 1 and 2 is the same in 3 and 4,
            # no new manifest will be created and the manifest group will
            # be empty during the pull
            self.manifest.addgroup(chunkiter, revmap, trp)

            # process the files
            self.ui.status(_("adding file changes\n"))
            while 1:
                f = changegroup.getchunk(source)
                if not f:
                    break
                self.ui.debug(_("adding %s revisions\n") % f)
                fl = self.file(f)
                o = fl.count()
                chunkiter = changegroup.chunkiter(source)
                if fl.addgroup(chunkiter, revmap, trp) is None:
                    raise util.Abort(_("received file revlog group is empty"))
                revisions += fl.count() - o
                files += 1

            # make changelog see real files again
            cl.finalize(trp)

            newheads = len(self.changelog.heads())
            heads = ""
            if oldheads and newheads != oldheads:
                heads = _(" (%+d heads)") % (newheads - oldheads)

            self.ui.status(_("added %d changesets"
                             " with %d changes to %d files%s\n")
                             % (changesets, revisions, files, heads))

            if changesets > 0:
                self.hook('pretxnchangegroup', throw=True,
                          node=hex(self.changelog.node(cor+1)), source=srctype,
                          url=url)

            tr.close()
        finally:
            del tr

        if changesets > 0:
            self.hook("changegroup", node=hex(self.changelog.node(cor+1)),
                      source=srctype, url=url)

            for i in xrange(cor + 1, cnr + 1):
                self.hook("incoming", node=hex(self.changelog.node(i)),
                          source=srctype, url=url)

        # never return 0 here:
        if newheads < oldheads:
            return newheads - oldheads - 1
        else:
            return newheads - oldheads + 1


    def stream_in(self, remote):
        fp = remote.stream_out()
        l = fp.readline()
        try:
            resp = int(l)
        except ValueError:
            raise util.UnexpectedOutput(
                _('Unexpected response from remote server:'), l)
        if resp == 1:
            raise util.Abort(_('operation forbidden by server'))
        elif resp == 2:
            raise util.Abort(_('locking the remote repository failed'))
        elif resp != 0:
            raise util.Abort(_('the server sent an unknown error code'))
        self.ui.status(_('streaming all changes\n'))
        l = fp.readline()
        try:
            total_files, total_bytes = map(int, l.split(' ', 1))
        except ValueError, TypeError:
            raise util.UnexpectedOutput(
                _('Unexpected response from remote server:'), l)
        self.ui.status(_('%d files to transfer, %s of data\n') %
                       (total_files, util.bytecount(total_bytes)))
        start = time.time()
        for i in xrange(total_files):
            # XXX doesn't support '\n' or '\r' in filenames
            l = fp.readline()
            try:
                name, size = l.split('\0', 1)
                size = int(size)
            except ValueError, TypeError:
                raise util.UnexpectedOutput(
                    _('Unexpected response from remote server:'), l)
            self.ui.debug('adding %s (%s)\n' % (name, util.bytecount(size)))
            ofp = self.sopener(name, 'w')
            for chunk in util.filechunkiter(fp, limit=size):
                ofp.write(chunk)
            ofp.close()
        elapsed = time.time() - start
        if elapsed <= 0:
            elapsed = 0.001
        self.ui.status(_('transferred %s in %.1f seconds (%s/sec)\n') %
                       (util.bytecount(total_bytes), elapsed,
                        util.bytecount(total_bytes / elapsed)))
        self.invalidate()
        return len(self.heads()) + 1

    def clone(self, remote, heads=[], stream=False):
        '''clone remote repository.

        keyword arguments:
        heads: list of revs to clone (forces use of pull)
        stream: use streaming clone if possible'''

        # now, all clients that can request uncompressed clones can
        # read repo formats supported by all servers that can serve
        # them.

        # if revlog format changes, client will have to check version
        # and format flags on "stream" capability, and use
        # uncompressed only if compatible.

        if stream and not heads and remote.capable('stream'):
            return self.stream_in(remote)
        return self.pull(remote, heads)

# used to avoid circular references so destructors work
def aftertrans(files):
    renamefiles = [tuple(t) for t in files]
    def a():
        for src, dest in renamefiles:
            util.rename(src, dest)
    return a

def instance(ui, path, create):
    return localrepository(ui, util.drop_scheme('file', path), create)

def islocal(path):
    return True<|MERGE_RESOLUTION|>--- conflicted
+++ resolved
@@ -738,7 +738,8 @@
                     new[f] = self.filecommit(f, m1, m2, linkrev, trp, changed)
                     new_exec = is_exec(f)
                     new_link = is_link(f)
-                    if not changed or changed[-1] != f:
+                    if ((not changed or changed[-1] != f) and
+                        m2.get(f) != new[f]):
                         # mention the file in the changelog if some
                         # flag changed, even if there was no content
                         # change.
@@ -794,62 +795,6 @@
                 text = self.ui.edit("\n".join(edittext), user)
                 os.chdir(olddir)
 
-<<<<<<< HEAD
-=======
-        # check in files
-        new = {}
-        linkrev = self.changelog.count()
-        commit.sort()
-        is_exec = util.execfunc(self.root, m1.execf)
-        is_link = util.linkfunc(self.root, m1.linkf)
-        for f in commit:
-            self.ui.note(f + "\n")
-            try:
-                new[f] = self.filecommit(f, m1, m2, linkrev, tr, changed)
-                new_exec = is_exec(f)
-                new_link = is_link(f)
-                if (not changed or changed[-1] != f) and m2.get(f) != new[f]:
-                    # mention the file in the changelog if some flag changed,
-                    # even if there was no content change.
-                    old_exec = m1.execf(f)
-                    old_link = m1.linkf(f)
-                    if old_exec != new_exec or old_link != new_link:
-                        changed.append(f)
-                m1.set(f, new_exec, new_link)
-            except (OSError, IOError):
-                if use_dirstate:
-                    self.ui.warn(_("trouble committing %s!\n") % f)
-                    raise
-                else:
-                    remove.append(f)
-
-        # update manifest
-        m1.update(new)
-        remove.sort()
-        removed = []
-
-        for f in remove:
-            if f in m1:
-                del m1[f]
-                removed.append(f)
-            elif f in m2:
-                removed.append(f)
-        mn = self.manifest.add(m1, tr, linkrev, c1[0], c2[0], (new, removed))
-
-        # add changeset
-        new = new.keys()
-        new.sort()
-
-        user = user or self.ui.username()
-        if not text or force_editor:
-            edittext = []
-            if text:
-                edittext.append(text)
-            edittext.append("")
-            edittext.append("HG: user: %s" % user)
-            if p2 != nullid:
-                edittext.append("HG: branch merge")
->>>>>>> 4bb4d974
             if branchname:
                 extra["branch"] = branchname
 
